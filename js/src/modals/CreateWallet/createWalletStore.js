--- conflicted
+++ resolved
@@ -17,11 +17,8 @@
 import { observable, computed, action, transaction } from 'mobx';
 
 import Contract from '~/api/contract';
-<<<<<<< HEAD
 import Contracts from '~/contracts';
-=======
 import { ERROR_CODES } from '~/api/transport/error';
->>>>>>> 1213ada5
 import { wallet as walletAbi } from '~/contracts/abi';
 import { wallet as walletCode } from '~/contracts/code';
 import { walletLibraryRegKey, fullWalletCode } from '~/contracts/code/wallet';
