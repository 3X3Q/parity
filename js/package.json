--- conflicted
+++ resolved
@@ -179,18 +179,11 @@
     "react": "15.4.2",
     "react-dom": "15.4.2",
     "react-intl": "2.1.5",
-<<<<<<< HEAD
     "react-router-dom": "^4.1.1",
     "react-router-redux": "4.0.7",
     "react-tap-event-plugin": "2.0.1",
     "react-tooltip": "3.2.2",
     "semantic-ui-css": "^2.2.10",
-=======
-    "react-router": "3.0.0",
-    "react-router-redux": "4.0.7",
-    "react-tap-event-plugin": "2.0.1",
-    "react-tooltip": "3.2.2",
->>>>>>> c27d96a4
     "store": "1.3.20",
     "sw-toolbox": "^3.6.0",
     "u2f-api": "0.0.9",
