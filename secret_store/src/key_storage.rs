--- conflicted
+++ resolved
@@ -154,13 +154,8 @@
 		self.db.get(None, document)
 			.map_err(Error::Database)?
 			.ok_or(Error::DocumentNotFound)
-<<<<<<< HEAD
-			.map(|key| key.to_vec())
+			.map(|key| key.into_vec())
 			.and_then(|key| serde_json::from_slice::<SerializableDocumentKeyShareV1>(&key).map_err(|e| Error::Database(e.to_string())))
-=======
-			.map(|key| key.into_vec())
-			.and_then(|key| serde_json::from_slice::<SerializableDocumentKeyShare>(&key).map_err(|e| Error::Database(e.to_string())))
->>>>>>> a3e693d5
 			.map(Into::into)
 	}
 
