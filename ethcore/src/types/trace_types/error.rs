// Copyright 2015-2017 Parity Technologies (UK) Ltd.
// This file is part of Parity.

// Parity is free software: you can redistribute it and/or modify
// it under the terms of the GNU General Public License as published by
// the Free Software Foundation, either version 3 of the License, or
// (at your option) any later version.

// Parity is distributed in the hope that it will be useful,
// but WITHOUT ANY WARRANTY; without even the implied warranty of
// MERCHANTABILITY or FITNESS FOR A PARTICULAR PURPOSE.  See the
// GNU General Public License for more details.

// You should have received a copy of the GNU General Public License
// along with Parity.  If not, see <http://www.gnu.org/licenses/>.

//! Trace errors.

use std::fmt;
use rlp::{Encodable, RlpStream, Decodable, DecoderError, UntrustedRlp};
use evm::Error as EvmError;

/// Trace evm errors.
#[derive(Debug, PartialEq, Clone)]
#[cfg_attr(feature = "ipc", binary)]
pub enum Error {
	/// `OutOfGas` is returned when transaction execution runs out of gas.
	OutOfGas,
	/// `BadJumpDestination` is returned when execution tried to move
	/// to position that wasn't marked with JUMPDEST instruction
	BadJumpDestination,
	/// `BadInstructions` is returned when given instruction is not supported
	BadInstruction,
	/// `StackUnderflow` when there is not enough stack elements to execute instruction
	StackUnderflow,
	/// When execution would exceed defined Stack Limit
	OutOfStack,	
	/// When builtin contract failed on input data
	BuiltIn,
	/// Returned on evm internal error. Should never be ignored during development.
	/// Likely to cause consensus issues.
	Internal,
<<<<<<< HEAD
	/// Wasm error
	Wasm,
=======
	/// When execution tries to modify the state in static context
	MutableCallInStaticContext,
>>>>>>> d152fa3e
}

impl<'a> From<&'a EvmError> for Error {
	fn from(e: &'a EvmError) -> Self {
		match *e {
			EvmError::OutOfGas => Error::OutOfGas,
			EvmError::BadJumpDestination { .. } => Error::BadJumpDestination,
			EvmError::BadInstruction { .. } => Error::BadInstruction,
			EvmError::StackUnderflow { .. } => Error::StackUnderflow,
			EvmError::OutOfStack { .. } => Error::OutOfStack,
			EvmError::BuiltIn { .. } => Error::BuiltIn,
			EvmError::Wasm { .. } => Error::Wasm,
			EvmError::Internal(_) => Error::Internal,
			EvmError::MutableCallInStaticContext => Error::MutableCallInStaticContext,
		}
	}
}

impl From<EvmError> for Error {
	fn from(e: EvmError) -> Self {
		Error::from(&e)
	}
}

impl fmt::Display for Error {
	fn fmt(&self, f: &mut fmt::Formatter) -> fmt::Result {
		use self::Error::*;
		let message = match *self {
			OutOfGas => "Out of gas",
			BadJumpDestination => "Bad jump destination",
			BadInstruction => "Bad instruction",
			StackUnderflow => "Stack underflow",
			OutOfStack => "Out of stack",
			BuiltIn => "Built-in failed",
			Wasm => "Wasm runtime error",
			Internal => "Internal error",
			MutableCallInStaticContext => "Mutable Call In Static Context",
		};
		message.fmt(f)
	}
}

impl Encodable for Error {
	fn rlp_append(&self, s: &mut RlpStream) {
		use self::Error::*;
		let value = match *self {
			OutOfGas => 0u8,
			BadJumpDestination => 1,
			BadInstruction => 2,
			StackUnderflow => 3,
			OutOfStack => 4,
			Internal => 5,
			BuiltIn => 6,
<<<<<<< HEAD
			Wasm => 7,
=======
			MutableCallInStaticContext => 7,
>>>>>>> d152fa3e
		};

		s.append_internal(&value);
	}
}

impl Decodable for Error {
	fn decode(rlp: &UntrustedRlp) -> Result<Self, DecoderError> {
		use self::Error::*;
		let value: u8 = rlp.as_val()?;
		match value {
			0 => Ok(OutOfGas),
			1 => Ok(BadJumpDestination),
			2 => Ok(BadInstruction),
			3 => Ok(StackUnderflow),
			4 => Ok(OutOfStack),
			5 => Ok(Internal),
			6 => Ok(BuiltIn),
			7 => Ok(MutableCallInStaticContext),
			_ => Err(DecoderError::Custom("Invalid error type")),
		}
	}
}

#[cfg(test)]
mod tests {
	use rlp::*;
	use super::Error;

	#[test]
	fn encode_error() {
		let err = Error::BadJumpDestination;

		let mut s = RlpStream::new_list(2);
		s.append(&err);
		assert!(!s.is_finished(), "List shouldn't finished yet");
		s.append(&err);
		assert!(s.is_finished(), "List should be finished now");
		s.out();
	}
}<|MERGE_RESOLUTION|>--- conflicted
+++ resolved
@@ -40,13 +40,10 @@
 	/// Returned on evm internal error. Should never be ignored during development.
 	/// Likely to cause consensus issues.
 	Internal,
-<<<<<<< HEAD
+	/// When execution tries to modify the state in static context
+	MutableCallInStaticContext,
 	/// Wasm error
 	Wasm,
-=======
-	/// When execution tries to modify the state in static context
-	MutableCallInStaticContext,
->>>>>>> d152fa3e
 }
 
 impl<'a> From<&'a EvmError> for Error {
@@ -100,11 +97,8 @@
 			OutOfStack => 4,
 			Internal => 5,
 			BuiltIn => 6,
-<<<<<<< HEAD
-			Wasm => 7,
-=======
 			MutableCallInStaticContext => 7,
->>>>>>> d152fa3e
+			Wasm => 8,
 		};
 
 		s.append_internal(&value);
@@ -124,6 +118,7 @@
 			5 => Ok(Internal),
 			6 => Ok(BuiltIn),
 			7 => Ok(MutableCallInStaticContext),
+			8 => Ok(Wasm),
 			_ => Err(DecoderError::Custom("Invalid error type")),
 		}
 	}
