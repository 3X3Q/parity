// Copyright 2015-2017 Parity Technologies (UK) Ltd.
// This file is part of Parity.

// Parity is free software: you can redistribute it and/or modify
// it under the terms of the GNU General Public License as published by
// the Free Software Foundation, either version 3 of the License, or
// (at your option) any later version.

// Parity is distributed in the hope that it will be useful,
// but WITHOUT ANY WARRANTY; without even the implied warranty of
// MERCHANTABILITY or FITNESS FOR A PARTICULAR PURPOSE.  See the
// GNU General Public License for more details.

// You should have received a copy of the GNU General Public License
// along with Parity.  If not, see <http://www.gnu.org/licenses/>.

use std::path::Path;
use ethash::{quick_get_difficulty, slow_get_seedhash, EthashManager};
use util::*;
use block::*;
use builtin::Builtin;
use env_info::EnvInfo;
use error::{BlockError, Error, TransactionError};
use header::{Header, BlockNumber};
use state::CleanupMode;
use spec::CommonParams;
use transaction::UnverifiedTransaction;
use engines::{self, Engine};
use evm::Schedule;
use ethjson;
use rlp::{self, UntrustedRlp};
use env_info::LastHashes;

/// Parity tries to round block.gas_limit to multiple of this constant
pub const PARITY_GAS_LIMIT_DETERMINANT: U256 = U256([37, 0, 0, 0]);

/// Number of blocks in an ethash snapshot.
// make dependent on difficulty incrment divisor?
const SNAPSHOT_BLOCKS: u64 = 30000;

/// Ethash params.
#[derive(Debug, PartialEq)]
pub struct EthashParams {
	/// Gas limit divisor.
	pub gas_limit_bound_divisor: U256,
	/// Minimum difficulty.
	pub minimum_difficulty: U256,
	/// Difficulty bound divisor.
	pub difficulty_bound_divisor: U256,
	/// Difficulty increment divisor.
	pub difficulty_increment_divisor: u64,
	/// Metropolis difficulty increment divisor.
	pub metropolis_difficulty_increment_divisor: u64,
	/// Block duration.
	pub duration_limit: u64,
	/// Block reward.
	pub block_reward: U256,
	/// Namereg contract address.
	pub registrar: Address,
	/// Homestead transition block number.
	pub homestead_transition: u64,
	/// DAO hard-fork transition block (X).
	pub dao_hardfork_transition: u64,
	/// DAO hard-fork refund contract address (C).
	pub dao_hardfork_beneficiary: Address,
	/// DAO hard-fork DAO accounts list (L)
	pub dao_hardfork_accounts: Vec<Address>,
	/// Transition block for a change of difficulty params (currently just bound_divisor).
	pub difficulty_hardfork_transition: u64,
	/// Difficulty param after the difficulty transition.
	pub difficulty_hardfork_bound_divisor: U256,
	/// Block on which there is no additional difficulty from the exponential bomb.
	pub bomb_defuse_transition: u64,
	/// Number of first block where EIP-100 rules begin.
	pub eip100b_transition: u64,
	/// Number of first block where EIP-150 rules begin.
	pub eip150_transition: u64,
	/// Number of first block where EIP-155 rules begin.
	pub eip155_transition: u64,
	/// Number of first block where EIP-160 rules begin.
	pub eip160_transition: u64,
	/// Number of first block where EIP-161.abc begin.
	pub eip161abc_transition: u64,
	/// Number of first block where EIP-161.d begins.
	pub eip161d_transition: u64,
	/// Number of first block where ECIP-1010 begins.
	pub ecip1010_pause_transition: u64,
	/// Number of first block where ECIP-1010 ends.
	pub ecip1010_continue_transition: u64,
	/// Total block number for one ECIP-1017 era.
	pub ecip1017_era_rounds: u64,
	/// Maximum amount of code that can be deploying into a contract.
	pub max_code_size: u64,
	/// Number of first block where the max gas limit becomes effective.
	pub max_gas_limit_transition: u64,
	/// Maximum valid block gas limit,
	pub max_gas_limit: U256,
	/// Number of first block where the minimum gas price becomes effective.
	pub min_gas_price_transition: u64,
	/// Do not alow transactions with lower gas price.
	pub min_gas_price: U256,
}

impl From<ethjson::spec::EthashParams> for EthashParams {
	fn from(p: ethjson::spec::EthashParams) -> Self {
		EthashParams {
			gas_limit_bound_divisor: p.gas_limit_bound_divisor.into(),
			minimum_difficulty: p.minimum_difficulty.into(),
			difficulty_bound_divisor: p.difficulty_bound_divisor.into(),
			difficulty_increment_divisor: p.difficulty_increment_divisor.map_or(10, Into::into),
			metropolis_difficulty_increment_divisor: p.metropolis_difficulty_increment_divisor.map_or(9, Into::into),
			duration_limit: p.duration_limit.map_or(0, Into::into),
			block_reward: p.block_reward.into(),
			registrar: p.registrar.map_or_else(Address::new, Into::into),
			homestead_transition: p.homestead_transition.map_or(0, Into::into),
			dao_hardfork_transition: p.dao_hardfork_transition.map_or(u64::max_value(), Into::into),
			dao_hardfork_beneficiary: p.dao_hardfork_beneficiary.map_or_else(Address::new, Into::into),
			dao_hardfork_accounts: p.dao_hardfork_accounts.unwrap_or_else(Vec::new).into_iter().map(Into::into).collect(),
			difficulty_hardfork_transition: p.difficulty_hardfork_transition.map_or(u64::max_value(), Into::into),
			difficulty_hardfork_bound_divisor: p.difficulty_hardfork_bound_divisor.map_or(p.difficulty_bound_divisor.into(), Into::into),
			bomb_defuse_transition: p.bomb_defuse_transition.map_or(u64::max_value(), Into::into),
			eip100b_transition: p.eip100b_transition.map_or(u64::max_value(), Into::into),
			eip150_transition: p.eip150_transition.map_or(0, Into::into),
			eip155_transition: p.eip155_transition.map_or(0, Into::into),
			eip160_transition: p.eip160_transition.map_or(0, Into::into),
			eip161abc_transition: p.eip161abc_transition.map_or(0, Into::into),
			eip161d_transition: p.eip161d_transition.map_or(u64::max_value(), Into::into),
			ecip1010_pause_transition: p.ecip1010_pause_transition.map_or(u64::max_value(), Into::into),
			ecip1010_continue_transition: p.ecip1010_continue_transition.map_or(u64::max_value(), Into::into),
			ecip1017_era_rounds: p.ecip1017_era_rounds.map_or(u64::max_value(), Into::into),
			max_code_size: p.max_code_size.map_or(u64::max_value(), Into::into),
			max_gas_limit_transition: p.max_gas_limit_transition.map_or(u64::max_value(), Into::into),
			max_gas_limit: p.max_gas_limit.map_or(U256::max_value(), Into::into),
			min_gas_price_transition: p.min_gas_price_transition.map_or(u64::max_value(), Into::into),
			min_gas_price: p.min_gas_price.map_or(U256::zero(), Into::into),
		}
	}
}

/// Engine using Ethash proof-of-work consensus algorithm, suitable for Ethereum
/// mainnet chains in the Olympic, Frontier and Homestead eras.
pub struct Ethash {
	params: CommonParams,
	ethash_params: EthashParams,
	builtins: BTreeMap<Address, Builtin>,
	pow: EthashManager,
}

impl Ethash {
	/// Create a new instance of Ethash engine
	pub fn new<T: AsRef<Path>>(
		cache_dir: T,
		params: CommonParams,
		ethash_params: EthashParams,
		builtins: BTreeMap<Address, Builtin>,
	) -> Arc<Self> {
		Arc::new(Ethash {
			params,
			ethash_params,
			builtins,
			pow: EthashManager::new(cache_dir),
		})
	}
}

// TODO [rphmeier]
//
// for now, this is different than Ethash's own epochs, and signal
// "consensus epochs".
// in this sense, `Ethash` is epochless: the same `EpochVerifier` can be used
// for any block in the chain.
// in the future, we might move the Ethash epoch
// caching onto this mechanism as well.
<<<<<<< HEAD
impl engines::EpochVerifier for Arc<Ethash> {
	fn epoch_number(&self) -> u64 { 0 }
=======
impl ::engines::EpochVerifier for Arc<Ethash> {
>>>>>>> 826bf281
	fn verify_light(&self, _header: &Header) -> Result<(), Error> { Ok(()) }
	fn verify_heavy(&self, header: &Header) -> Result<(), Error> {
		self.verify_block_unordered(header, None)
	}
}

impl Engine for Arc<Ethash> {
	fn name(&self) -> &str { "Ethash" }
	fn version(&self) -> SemanticVersion { SemanticVersion::new(1, 0, 0) }
	// Two fields - mix
	fn seal_fields(&self) -> usize { 2 }

	fn params(&self) -> &CommonParams { &self.params }
	fn additional_params(&self) -> HashMap<String, String> { hash_map!["registrar".to_owned() => self.ethash_params.registrar.hex()] }

	fn builtins(&self) -> &BTreeMap<Address, Builtin> {
		&self.builtins
	}

	/// Additional engine-specific information for the user/developer concerning `header`.
	fn extra_info(&self, header: &Header) -> BTreeMap<String, String> {
		map!["nonce".to_owned() => format!("0x{}", header.nonce().hex()), "mixHash".to_owned() => format!("0x{}", header.mix_hash().hex())]
	}

	fn schedule(&self, block_number: BlockNumber) -> Schedule {
		trace!(target: "client", "Creating schedule. fCML={}, bGCML={}", self.ethash_params.homestead_transition, self.ethash_params.eip150_transition);

		if block_number < self.ethash_params.homestead_transition {
			Schedule::new_frontier()
		} else if block_number < self.ethash_params.eip150_transition {
			Schedule::new_homestead()
		} else {
			let mut schedule = Schedule::new_post_eip150(
				self.ethash_params.max_code_size as usize,
				block_number >= self.ethash_params.eip160_transition,
				block_number >= self.ethash_params.eip161abc_transition,
				block_number >= self.ethash_params.eip161d_transition);
			schedule.apply_params(block_number, self.params());
			schedule
		}
	}

	fn signing_network_id(&self, env_info: &EnvInfo) -> Option<u64> {
		if env_info.number >= self.ethash_params.eip155_transition {
			Some(self.params().chain_id)
		} else {
			None
		}
	}

	fn populate_from_parent(&self, header: &mut Header, parent: &Header, gas_floor_target: U256, mut gas_ceil_target: U256) {
		let difficulty = self.calculate_difficulty(header, parent);
		if header.number() >= self.ethash_params.max_gas_limit_transition && gas_ceil_target > self.ethash_params.max_gas_limit {
			warn!("Gas limit target is limited to {}", self.ethash_params.max_gas_limit);
			gas_ceil_target = self.ethash_params.max_gas_limit;
		}
		let gas_limit = {
			let gas_limit = parent.gas_limit().clone();
			let bound_divisor = self.ethash_params.gas_limit_bound_divisor;
			let lower_limit = gas_limit - gas_limit / bound_divisor + 1.into();
			let upper_limit = gas_limit + gas_limit / bound_divisor - 1.into();
			let gas_limit = if gas_limit < gas_floor_target {
				let gas_limit = min(gas_floor_target, upper_limit);
				round_block_gas_limit(gas_limit, lower_limit, upper_limit)
			} else if gas_limit > gas_ceil_target {
				let gas_limit = max(gas_ceil_target, lower_limit);
				round_block_gas_limit(gas_limit, lower_limit, upper_limit)
			} else {
				let total_lower_limit = max(lower_limit, gas_floor_target);
				let total_upper_limit = min(upper_limit, gas_ceil_target);
				let gas_limit = max(gas_floor_target, min(total_upper_limit,
					lower_limit + (header.gas_used().clone() * 6.into() / 5.into()) / bound_divisor));
				round_block_gas_limit(gas_limit, total_lower_limit, total_upper_limit)
			};
			// ensure that we are not violating protocol limits
			debug_assert!(gas_limit >= lower_limit);
			debug_assert!(gas_limit <= upper_limit);
			gas_limit
		};
		header.set_difficulty(difficulty);
		header.set_gas_limit(gas_limit);
		if header.number() >= self.ethash_params.dao_hardfork_transition &&
			header.number() <= self.ethash_params.dao_hardfork_transition + 9 {
			header.set_extra_data(b"dao-hard-fork"[..].to_owned());
		}
		header.note_dirty();
//		info!("ethash: populate_from_parent #{}: difficulty={} and gas_limit={}", header.number(), header.difficulty(), header.gas_limit());
	}

	fn on_new_block(
		&self,
		block: &mut ExecutedBlock,
		last_hashes: Arc<LastHashes>,
		_begins_epoch: bool,
	) -> Result<(), Error> {
		let parent_hash = block.fields().header.parent_hash().clone();
		engines::common::push_last_hash(block, last_hashes, self, &parent_hash)?;
		if block.fields().header.number() == self.ethash_params.dao_hardfork_transition {
			let state = block.fields_mut().state;
			for child in &self.ethash_params.dao_hardfork_accounts {
				let beneficiary = &self.ethash_params.dao_hardfork_beneficiary;
				state.balance(child)
					.and_then(|b| state.transfer_balance(child, beneficiary, &b, CleanupMode::NoEmpty))?;
			}
		}
		Ok(())
	}

	/// Apply the block reward on finalisation of the block.
	/// This assumes that all uncles are valid uncles (i.e. of at least one generation before the current).
	fn on_close_block(&self, block: &mut ExecutedBlock) -> Result<(), Error> {
		let reward = self.ethash_params.block_reward;
		let fields = block.fields_mut();
		let eras_rounds = self.ethash_params.ecip1017_era_rounds;
		let (eras, reward) = ecip1017_eras_block_reward(eras_rounds, reward, fields.header.number());

		// Bestow block reward
		fields.state.add_balance(
			fields.header.author(),
			&(reward + reward / U256::from(32) * U256::from(fields.uncles.len())),
			CleanupMode::NoEmpty
		)?;

		// Bestow uncle rewards
		let current_number = fields.header.number();
		for u in fields.uncles.iter() {
			if eras == 0 {
				fields.state.add_balance(
					u.author(),
					&(reward * U256::from(8 + u.number() - current_number) / U256::from(8)),
					CleanupMode::NoEmpty
				)
			} else {
				fields.state.add_balance(
					u.author(),
					&(reward / U256::from(32)),
					CleanupMode::NoEmpty
				)
			}?;
		}

		// Commit state so that we can actually figure out the state root.
		fields.state.commit()?;
		Ok(())
	}

	fn verify_block_basic(&self, header: &Header, _block: Option<&[u8]>) -> result::Result<(), Error> {
		// check the seal fields.
		if header.seal().len() != self.seal_fields() {
			return Err(From::from(BlockError::InvalidSealArity(
				Mismatch { expected: self.seal_fields(), found: header.seal().len() }
			)));
		}
		UntrustedRlp::new(&header.seal()[0]).as_val::<H256>()?;
		UntrustedRlp::new(&header.seal()[1]).as_val::<H64>()?;

		// TODO: consider removing these lines.
		let min_difficulty = self.ethash_params.minimum_difficulty;
		if header.difficulty() < &min_difficulty {
			return Err(From::from(BlockError::DifficultyOutOfBounds(OutOfBounds { min: Some(min_difficulty), max: None, found: header.difficulty().clone() })))
		}

		let difficulty = Ethash::boundary_to_difficulty(&H256(quick_get_difficulty(
			&header.bare_hash().0,
			header.nonce().low_u64(),
			&header.mix_hash().0
		)));
		if &difficulty < header.difficulty() {
			return Err(From::from(BlockError::InvalidProofOfWork(OutOfBounds { min: Some(header.difficulty().clone()), max: None, found: difficulty })));
		}

		if header.number() >= self.ethash_params.dao_hardfork_transition &&
			header.number() <= self.ethash_params.dao_hardfork_transition + 9 &&
			header.extra_data()[..] != b"dao-hard-fork"[..] {
			return Err(From::from(BlockError::ExtraDataOutOfBounds(OutOfBounds { min: None, max: None, found: 0 })));
		}

		if header.gas_limit() > &0x7fffffffffffffffu64.into() {
			return Err(From::from(BlockError::InvalidGasLimit(OutOfBounds { min: None, max: Some(0x7fffffffffffffffu64.into()), found: header.gas_limit().clone() })));
		}

		Ok(())
	}

	fn verify_block_unordered(&self, header: &Header, _block: Option<&[u8]>) -> result::Result<(), Error> {
		if header.seal().len() != self.seal_fields() {
			return Err(From::from(BlockError::InvalidSealArity(
				Mismatch { expected: self.seal_fields(), found: header.seal().len() }
			)));
		}
		let result = self.pow.compute_light(header.number() as u64, &header.bare_hash().0, header.nonce().low_u64());
		let mix = H256(result.mix_hash);
		let difficulty = Ethash::boundary_to_difficulty(&H256(result.value));
		trace!(target: "miner", "num: {}, seed: {}, h: {}, non: {}, mix: {}, res: {}" , header.number() as u64, H256(slow_get_seedhash(header.number() as u64)), header.bare_hash(), header.nonce().low_u64(), H256(result.mix_hash), H256(result.value));
		if mix != header.mix_hash() {
			return Err(From::from(BlockError::MismatchedH256SealElement(Mismatch { expected: mix, found: header.mix_hash() })));
		}
		if &difficulty < header.difficulty() {
			return Err(From::from(BlockError::InvalidProofOfWork(OutOfBounds { min: Some(header.difficulty().clone()), max: None, found: difficulty })));
		}
		Ok(())
	}

	fn verify_block_family(&self, header: &Header, parent: &Header, _block: Option<&[u8]>) -> result::Result<(), Error> {
		// we should not calculate difficulty for genesis blocks
		if header.number() == 0 {
			return Err(From::from(BlockError::RidiculousNumber(OutOfBounds { min: Some(1), max: None, found: header.number() })));
		}

		// Check difficulty is correct given the two timestamps.
		let expected_difficulty = self.calculate_difficulty(header, parent);
		if header.difficulty() != &expected_difficulty {
			return Err(From::from(BlockError::InvalidDifficulty(Mismatch { expected: expected_difficulty, found: header.difficulty().clone() })))
		}
		let gas_limit_divisor = self.ethash_params.gas_limit_bound_divisor;
		let parent_gas_limit = *parent.gas_limit();
		let min_gas = parent_gas_limit - parent_gas_limit / gas_limit_divisor;
		let max_gas = parent_gas_limit + parent_gas_limit / gas_limit_divisor;
		if header.gas_limit() <= &min_gas || header.gas_limit() >= &max_gas {
			return Err(From::from(BlockError::InvalidGasLimit(OutOfBounds { min: Some(min_gas), max: Some(max_gas), found: header.gas_limit().clone() })));
		}
		if header.number() >= self.ethash_params.max_gas_limit_transition && header.gas_limit() > &self.ethash_params.max_gas_limit && header.gas_limit() > &parent_gas_limit {
			return Err(From::from(BlockError::InvalidGasLimit(OutOfBounds { min: Some(min_gas), max: Some(self.ethash_params.max_gas_limit), found: header.gas_limit().clone() })));
		}
		Ok(())
	}

	fn verify_transaction_basic(&self, t: &UnverifiedTransaction, header: &Header) -> result::Result<(), Error> {
		if header.number() >= self.ethash_params.min_gas_price_transition && t.gas_price < self.ethash_params.min_gas_price {
			return Err(TransactionError::InsufficientGasPrice { minimal: self.ethash_params.min_gas_price, got: t.gas_price }.into());
		}

		let check_low_s = header.number() >= self.ethash_params.homestead_transition;
		let network_id = if header.number() >= self.ethash_params.eip155_transition { Some(self.params().chain_id) } else { None };
		t.verify_basic(check_low_s, network_id, false)?;
		Ok(())
	}

<<<<<<< HEAD
	fn epoch_verifier(&self, _header: &Header, _proof: &[u8]) -> Result<Box<engines::EpochVerifier>, Error> {
		Ok(Box::new(self.clone()))
=======
	fn epoch_verifier<'a>(&self, _header: &Header, _proof: &'a [u8]) -> ::engines::ConstructedVerifier<'a> {
		::engines::ConstructedVerifier::Trusted(Box::new(self.clone()))
>>>>>>> 826bf281
	}

	fn snapshot_components(&self) -> Option<Box<::snapshot::SnapshotComponents>> {
		Some(Box::new(::snapshot::PowSnapshot(SNAPSHOT_BLOCKS)))
	}
}

// Try to round gas_limit a bit so that:
// 1) it will still be in desired range
// 2) it will be a nearest (with tendency to increase) multiple of PARITY_GAS_LIMIT_DETERMINANT
fn round_block_gas_limit(gas_limit: U256, lower_limit: U256, upper_limit: U256) -> U256 {
	let increased_gas_limit = gas_limit + (PARITY_GAS_LIMIT_DETERMINANT - gas_limit % PARITY_GAS_LIMIT_DETERMINANT);
	if increased_gas_limit > upper_limit {
		let decreased_gas_limit = increased_gas_limit - PARITY_GAS_LIMIT_DETERMINANT;
		if decreased_gas_limit < lower_limit {
			gas_limit
		} else {
			decreased_gas_limit
		}
	} else {
		increased_gas_limit
	}
}

fn ecip1017_eras_block_reward(era_rounds: u64, mut reward: U256, block_number:u64) -> (u64, U256){
	let eras = if block_number != 0 && block_number % era_rounds == 0 {
		block_number / era_rounds - 1
	} else {
		block_number / era_rounds
	};
	for _ in 0..eras {
		reward = reward / U256::from(5) * U256::from(4);
	}
	(eras, reward)
}

#[cfg_attr(feature="dev", allow(wrong_self_convention))]
impl Ethash {
	fn calculate_difficulty(&self, header: &Header, parent: &Header) -> U256 {
		const EXP_DIFF_PERIOD: u64 = 100000;
		if header.number() == 0 {
			panic!("Can't calculate genesis block difficulty");
		}

		let parent_has_uncles = parent.uncles_hash() != &sha3::SHA3_EMPTY_LIST_RLP;

		let min_difficulty = self.ethash_params.minimum_difficulty;
		let difficulty_hardfork = header.number() >= self.ethash_params.difficulty_hardfork_transition;
		let difficulty_bound_divisor = match difficulty_hardfork {
			true => self.ethash_params.difficulty_hardfork_bound_divisor,
			false => self.ethash_params.difficulty_bound_divisor,
		};
		let duration_limit = self.ethash_params.duration_limit;
		let frontier_limit = self.ethash_params.homestead_transition;

		let mut target = if header.number() < frontier_limit {
			if header.timestamp() >= parent.timestamp() + duration_limit {
				*parent.difficulty() - (*parent.difficulty() / difficulty_bound_divisor)
			} else {
				*parent.difficulty() + (*parent.difficulty() / difficulty_bound_divisor)
			}
		}
		else {
			trace!(target: "ethash", "Calculating difficulty parent.difficulty={}, header.timestamp={}, parent.timestamp={}", parent.difficulty(), header.timestamp(), parent.timestamp());
			//block_diff = parent_diff + parent_diff // 2048 * max(1 - (block_timestamp - parent_timestamp) // 10, -99)
			let (increment_divisor, threshold) = if header.number() < self.ethash_params.eip100b_transition {
				(self.ethash_params.difficulty_increment_divisor, 1)
			} else if parent_has_uncles {
				(self.ethash_params.metropolis_difficulty_increment_divisor, 2)
			} else {
				(self.ethash_params.metropolis_difficulty_increment_divisor, 1)
			};

			let diff_inc = (header.timestamp() - parent.timestamp()) / increment_divisor;
			if diff_inc <= threshold {
				*parent.difficulty() + *parent.difficulty() / difficulty_bound_divisor * (threshold - diff_inc).into()
			} else {
				*parent.difficulty() - *parent.difficulty() / difficulty_bound_divisor * min(diff_inc - threshold, 99).into()
			}
		};
		target = max(min_difficulty, target);
		if header.number() < self.ethash_params.bomb_defuse_transition {
			if header.number() < self.ethash_params.ecip1010_pause_transition {
				let period = ((parent.number() + 1) / EXP_DIFF_PERIOD) as usize;
				if period > 1 {
					target = max(min_difficulty, target + (U256::from(1) << (period - 2)));
				}
			}
			else if header.number() < self.ethash_params.ecip1010_continue_transition {
				let fixed_difficulty = ((self.ethash_params.ecip1010_pause_transition / EXP_DIFF_PERIOD) - 2) as usize;
				target = max(min_difficulty, target + (U256::from(1) << fixed_difficulty));
			}
			else {
				let period = ((parent.number() + 1) / EXP_DIFF_PERIOD) as usize;
				let delay = ((self.ethash_params.ecip1010_continue_transition - self.ethash_params.ecip1010_pause_transition) / EXP_DIFF_PERIOD) as usize;
				target = max(min_difficulty, target + (U256::from(1) << (period - delay - 2)));
			}
		}
		target
	}

	/// Convert an Ethash boundary to its original difficulty. Basically just `f(x) = 2^256 / x`.
	pub fn boundary_to_difficulty(boundary: &H256) -> U256 {
		let d = U256::from(*boundary);
		if d <= U256::one() {
			U256::max_value()
		} else {
			((U256::one() << 255) / d) << 1
		}
	}

	/// Convert an Ethash difficulty to the target boundary. Basically just `f(x) = 2^256 / x`.
	pub fn difficulty_to_boundary(difficulty: &U256) -> H256 {
		if *difficulty <= U256::one() {
			U256::max_value().into()
		} else {
			(((U256::one() << 255) / *difficulty) << 1).into()
		}
	}
}

impl Header {
	/// Get the none field of the header.
	pub fn nonce(&self) -> H64 {
		rlp::decode(&self.seal()[1])
	}

	/// Get the mix hash field of the header.
	pub fn mix_hash(&self) -> H256 {
		rlp::decode(&self.seal()[0])
	}

	/// Set the nonce and mix hash fields of the header.
	pub fn set_nonce_and_mix_hash(&mut self, nonce: &H64, mix_hash: &H256) {
		self.set_seal(vec![rlp::encode(mix_hash).to_vec(), rlp::encode(nonce).to_vec()]);
	}
}

#[cfg(test)]
mod tests {
	use util::*;
	use block::*;
	use tests::helpers::*;
	use engines::Engine;
	use error::{BlockError, Error};
	use header::Header;
	use spec::Spec;
	use super::super::{new_morden, new_homestead_test};
	use super::{Ethash, EthashParams, PARITY_GAS_LIMIT_DETERMINANT, ecip1017_eras_block_reward};
	use rlp;

	fn test_spec() -> Spec {
		new_morden(&::std::env::temp_dir())
	}

	#[test]
	fn on_close_block() {
		let spec = test_spec();
		let engine = &*spec.engine;
		let genesis_header = spec.genesis_header();
		let db = spec.ensure_db_good(get_temp_state_db(), &Default::default()).unwrap();
		let last_hashes = Arc::new(vec![genesis_header.hash()]);
		let b = OpenBlock::new(engine, Default::default(), false, db, &genesis_header, last_hashes, Address::zero(), (3141562.into(), 31415620.into()), vec![], false).unwrap();
		let b = b.close();
		assert_eq!(b.state().balance(&Address::zero()).unwrap(), U256::from_str("4563918244f40000").unwrap());
	}

	#[test]
	fn on_close_block_with_uncle() {
		let spec = test_spec();
		let engine = &*spec.engine;
		let genesis_header = spec.genesis_header();
		let db = spec.ensure_db_good(get_temp_state_db(), &Default::default()).unwrap();
		let last_hashes = Arc::new(vec![genesis_header.hash()]);
		let mut b = OpenBlock::new(engine, Default::default(), false, db, &genesis_header, last_hashes, Address::zero(), (3141562.into(), 31415620.into()), vec![], false).unwrap();
		let mut uncle = Header::new();
		let uncle_author: Address = "ef2d6d194084c2de36e0dabfce45d046b37d1106".into();
		uncle.set_author(uncle_author);
		b.push_uncle(uncle).unwrap();

		let b = b.close();
		assert_eq!(b.state().balance(&Address::zero()).unwrap(), "478eae0e571ba000".into());
		assert_eq!(b.state().balance(&uncle_author).unwrap(), "3cb71f51fc558000".into());
	}

	#[test]
	fn has_valid_metadata() {
		let engine = test_spec().engine;
		assert!(!engine.name().is_empty());
		assert!(engine.version().major >= 1);
	}

	#[test]
	fn can_return_schedule() {
		let engine = test_spec().engine;
		let schedule = engine.schedule(10000000);
		assert!(schedule.stack_limit > 0);

		let schedule = engine.schedule(100);
		assert!(!schedule.have_delegate_call);
	}

	#[test]
	fn can_do_seal_verification_fail() {
		let engine = test_spec().engine;
		//let engine = Ethash::new_test(test_spec());
		let header: Header = Header::default();

		let verify_result = engine.verify_block_basic(&header, None);

		match verify_result {
			Err(Error::Block(BlockError::InvalidSealArity(_))) => {},
			Err(_) => { panic!("should be block seal-arity mismatch error (got {:?})", verify_result); },
			_ => { panic!("Should be error, got Ok"); },
		}
	}

	#[test]
	fn can_do_difficulty_verification_fail() {
		let engine = test_spec().engine;
		let mut header: Header = Header::default();
		header.set_seal(vec![rlp::encode(&H256::zero()).to_vec(), rlp::encode(&H64::zero()).to_vec()]);

		let verify_result = engine.verify_block_basic(&header, None);

		match verify_result {
			Err(Error::Block(BlockError::DifficultyOutOfBounds(_))) => {},
			Err(_) => { panic!("should be block difficulty error (got {:?})", verify_result); },
			_ => { panic!("Should be error, got Ok"); },
		}
	}

	#[test]
	fn can_do_proof_of_work_verification_fail() {
		let engine = test_spec().engine;
		let mut header: Header = Header::default();
		header.set_seal(vec![rlp::encode(&H256::zero()).to_vec(), rlp::encode(&H64::zero()).to_vec()]);
		header.set_difficulty(U256::from_str("ffffffffffffffffffffffffffffffffffffffffffffaaaaaaaaaaaaaaaaaaaa").unwrap());

		let verify_result = engine.verify_block_basic(&header, None);

		match verify_result {
			Err(Error::Block(BlockError::InvalidProofOfWork(_))) => {},
			Err(_) => { panic!("should be invalid proof of work error (got {:?})", verify_result); },
			_ => { panic!("Should be error, got Ok"); },
		}
	}

	#[test]
	fn can_do_seal_unordered_verification_fail() {
		let engine = test_spec().engine;
		let header: Header = Header::default();

		let verify_result = engine.verify_block_unordered(&header, None);

		match verify_result {
			Err(Error::Block(BlockError::InvalidSealArity(_))) => {},
			Err(_) => { panic!("should be block seal-arity mismatch error (got {:?})", verify_result); },
			_ => { panic!("Should be error, got Ok"); },
		}
	}

	#[test]
	fn can_do_seal256_verification_fail() {
		let engine = test_spec().engine;
		let mut header: Header = Header::default();
		header.set_seal(vec![rlp::encode(&H256::zero()).to_vec(), rlp::encode(&H64::zero()).to_vec()]);
		let verify_result = engine.verify_block_unordered(&header, None);

		match verify_result {
			Err(Error::Block(BlockError::MismatchedH256SealElement(_))) => {},
			Err(_) => { panic!("should be invalid 256-bit seal fail (got {:?})", verify_result); },
			_ => { panic!("Should be error, got Ok"); },
		}
	}

	#[test]
	fn can_do_proof_of_work_unordered_verification_fail() {
		let engine = test_spec().engine;
		let mut header: Header = Header::default();
		header.set_seal(vec![rlp::encode(&H256::from("b251bd2e0283d0658f2cadfdc8ca619b5de94eca5742725e2e757dd13ed7503d")).to_vec(), rlp::encode(&H64::zero()).to_vec()]);
		header.set_difficulty(U256::from_str("ffffffffffffffffffffffffffffffffffffffffffffaaaaaaaaaaaaaaaaaaaa").unwrap());

		let verify_result = engine.verify_block_unordered(&header, None);

		match verify_result {
			Err(Error::Block(BlockError::InvalidProofOfWork(_))) => {},
			Err(_) => { panic!("should be invalid proof-of-work fail (got {:?})", verify_result); },
			_ => { panic!("Should be error, got Ok"); },
		}
	}

	#[test]
	fn can_verify_block_family_genesis_fail() {
		let engine = test_spec().engine;
		let header: Header = Header::default();
		let parent_header: Header = Header::default();

		let verify_result = engine.verify_block_family(&header, &parent_header, None);

		match verify_result {
			Err(Error::Block(BlockError::RidiculousNumber(_))) => {},
			Err(_) => { panic!("should be invalid block number fail (got {:?})", verify_result); },
			_ => { panic!("Should be error, got Ok"); },
		}
	}

	#[test]
	fn can_verify_block_family_difficulty_fail() {
		let engine = test_spec().engine;
		let mut header: Header = Header::default();
		header.set_number(2);
		let mut parent_header: Header = Header::default();
		parent_header.set_number(1);

		let verify_result = engine.verify_block_family(&header, &parent_header, None);

		match verify_result {
			Err(Error::Block(BlockError::InvalidDifficulty(_))) => {},
			Err(_) => { panic!("should be invalid difficulty fail (got {:?})", verify_result); },
			_ => { panic!("Should be error, got Ok"); },
		}
	}

	#[test]
	fn can_verify_block_family_gas_fail() {
		let engine = test_spec().engine;
		let mut header: Header = Header::default();
		header.set_number(2);
		header.set_difficulty(U256::from_str("0000000000000000000000000000000000000000000000000000000000020000").unwrap());
		let mut parent_header: Header = Header::default();
		parent_header.set_number(1);

		let verify_result = engine.verify_block_family(&header, &parent_header, None);

		match verify_result {
			Err(Error::Block(BlockError::InvalidGasLimit(_))) => {},
			Err(_) => { panic!("should be invalid difficulty fail (got {:?})", verify_result); },
			_ => { panic!("Should be error, got Ok"); },
		}
	}

	#[test]
	fn test_difficulty_to_boundary() {
		// result of f(0) is undefined, so do not assert the result
		let _ = Ethash::difficulty_to_boundary(&U256::from(0));
		assert_eq!(Ethash::difficulty_to_boundary(&U256::from(1)), H256::from(U256::max_value()));
		assert_eq!(Ethash::difficulty_to_boundary(&U256::from(2)), H256::from_str("8000000000000000000000000000000000000000000000000000000000000000").unwrap());
		assert_eq!(Ethash::difficulty_to_boundary(&U256::from(4)), H256::from_str("4000000000000000000000000000000000000000000000000000000000000000").unwrap());
		assert_eq!(Ethash::difficulty_to_boundary(&U256::from(32)), H256::from_str("0800000000000000000000000000000000000000000000000000000000000000").unwrap());
	}

	#[test]
	fn difficulty_frontier() {
		let spec = new_homestead_test();
		let ethparams = get_default_ethash_params();
		let ethash = Ethash::new(&::std::env::temp_dir(), spec.params().clone(), ethparams, BTreeMap::new());

		let mut parent_header = Header::default();
		parent_header.set_number(1000000);
		parent_header.set_difficulty(U256::from_str("b69de81a22b").unwrap());
		parent_header.set_timestamp(1455404053);
		let mut header = Header::default();
		header.set_number(parent_header.number() + 1);
		header.set_timestamp(1455404058);

		let difficulty = ethash.calculate_difficulty(&header, &parent_header);
		assert_eq!(U256::from_str("b6b4bbd735f").unwrap(), difficulty);
	}

	#[test]
	fn difficulty_homestead() {
		let spec = new_homestead_test();
		let ethparams = get_default_ethash_params();
		let ethash = Ethash::new(&::std::env::temp_dir(), spec.params().clone(), ethparams, BTreeMap::new());

		let mut parent_header = Header::default();
		parent_header.set_number(1500000);
		parent_header.set_difficulty(U256::from_str("1fd0fd70792b").unwrap());
		parent_header.set_timestamp(1463003133);
		let mut header = Header::default();
		header.set_number(parent_header.number() + 1);
		header.set_timestamp(1463003177);

		let difficulty = ethash.calculate_difficulty(&header, &parent_header);
		assert_eq!(U256::from_str("1fc50f118efe").unwrap(), difficulty);
	}

	#[test]
	fn has_valid_ecip1017_eras_block_reward() {
		let ethparams = EthashParams {
			// see ethcore/res/ethereum/classic.json
			ecip1017_era_rounds: 5000000,
			block_reward: U256::from_str("4563918244F40000").unwrap(),
			..get_default_ethash_params()
		};
		let eras_rounds = ethparams.ecip1017_era_rounds;
		let reward = ethparams.block_reward;
		let block_number = 0;
		let (eras, reward) = ecip1017_eras_block_reward(eras_rounds, reward, block_number);
		assert_eq!(0, eras);
		assert_eq!(U256::from_str("4563918244F40000").unwrap(), reward);
		let reward = ethparams.block_reward;
		let block_number = 5000000;
		let (eras, reward) = ecip1017_eras_block_reward(eras_rounds, reward, block_number);
		assert_eq!(0, eras);
		assert_eq!(U256::from_str("4563918244F40000").unwrap(), reward);
		let reward = ethparams.block_reward;
		let block_number = 10000000;
		let (eras, reward) = ecip1017_eras_block_reward(eras_rounds, reward, block_number);
		assert_eq!(1, eras);
		assert_eq!(U256::from_str("3782DACE9D900000").unwrap(), reward);
		let reward = ethparams.block_reward;
		let block_number = 20000000;
		let (eras, reward) = ecip1017_eras_block_reward(eras_rounds, reward, block_number);
		assert_eq!(3, eras);
		assert_eq!(U256::from_str("2386F26FC1000000").unwrap(), reward);
		let reward = ethparams.block_reward;
		let block_number = 80000000;
		let (eras, reward) = ecip1017_eras_block_reward(eras_rounds, reward, block_number);
		assert_eq!(15, eras);
		assert_eq!(U256::from_str("271000000000000").unwrap(), reward);
	}

	#[test]
	fn difficulty_classic_bomb_delay() {
		let spec = new_homestead_test();
		let ethparams = EthashParams {
			ecip1010_pause_transition: 3000000,
			..get_default_ethash_params()
		};
		let ethash = Ethash::new(&::std::env::temp_dir(), spec.params().clone(), ethparams, BTreeMap::new());

		let mut parent_header = Header::default();
		parent_header.set_number(3500000);
		parent_header.set_difficulty(U256::from_str("6F62EAF8D3C").unwrap());
		parent_header.set_timestamp(1452838500);
		let mut header = Header::default();
		header.set_number(parent_header.number() + 1);

		header.set_timestamp(parent_header.timestamp() + 20);
		assert_eq!(
			U256::from_str("6F55FE9B74B").unwrap(),
			ethash.calculate_difficulty(&header, &parent_header)
		);
		header.set_timestamp(parent_header.timestamp() + 5);
		assert_eq!(
			U256::from_str("6F71D75632D").unwrap(),
			ethash.calculate_difficulty(&header, &parent_header)
		);
		header.set_timestamp(parent_header.timestamp() + 80);
		assert_eq!(
			U256::from_str("6F02746B3A5").unwrap(),
			ethash.calculate_difficulty(&header, &parent_header)
		);
	}

	#[test]
	fn test_difficulty_bomb_continue() {
		let spec = new_homestead_test();
		let ethparams = EthashParams {
			ecip1010_pause_transition: 3000000,
			ecip1010_continue_transition: 5000000,
			..get_default_ethash_params()
		};
		let ethash = Ethash::new(&::std::env::temp_dir(), spec.params().clone(), ethparams, BTreeMap::new());

		let mut parent_header = Header::default();
		parent_header.set_number(5000102);
		parent_header.set_difficulty(U256::from_str("14944397EE8B").unwrap());
		parent_header.set_timestamp(1513175023);
		let mut header = Header::default();
		header.set_number(parent_header.number() + 1);
		header.set_timestamp(parent_header.timestamp() + 6);
		assert_eq!(
			U256::from_str("1496E6206188").unwrap(),
			ethash.calculate_difficulty(&header, &parent_header)
		);
		parent_header.set_number(5100123);
		parent_header.set_difficulty(U256::from_str("14D24B39C7CF").unwrap());
		parent_header.set_timestamp(1514609324);
		header.set_number(parent_header.number() + 1);
		header.set_timestamp(parent_header.timestamp() + 41);
		assert_eq!(
			U256::from_str("14CA9C5D9227").unwrap(),
			ethash.calculate_difficulty(&header, &parent_header)
		);
		parent_header.set_number(6150001);
		parent_header.set_difficulty(U256::from_str("305367B57227").unwrap());
		parent_header.set_timestamp(1529664575);
		header.set_number(parent_header.number() + 1);
		header.set_timestamp(parent_header.timestamp() + 105);
		assert_eq!(
			U256::from_str("309D09E0C609").unwrap(),
			ethash.calculate_difficulty(&header, &parent_header)
		);
		parent_header.set_number(8000000);
		parent_header.set_difficulty(U256::from_str("1180B36D4CE5B6A").unwrap());
		parent_header.set_timestamp(1535431724);
		header.set_number(parent_header.number() + 1);
		header.set_timestamp(parent_header.timestamp() + 420);
		assert_eq!(
			U256::from_str("5126FFD5BCBB9E7").unwrap(),
			ethash.calculate_difficulty(&header, &parent_header)
		);
	}

	#[test]
	fn gas_limit_is_multiple_of_determinant() {
		let spec = new_homestead_test();
		let ethparams = get_default_ethash_params();
		let ethash = Ethash::new(&::std::env::temp_dir(), spec.params().clone(), ethparams, BTreeMap::new());
		let mut parent = Header::new();
		let mut header = Header::new();
		header.set_number(1);

		// this test will work for this constant only
		assert_eq!(PARITY_GAS_LIMIT_DETERMINANT, U256::from(37));

		// when parent.gas_limit < gas_floor_target:
		parent.set_gas_limit(U256::from(50_000));
		ethash.populate_from_parent(&mut header, &parent, U256::from(100_000), U256::from(200_000));
		assert_eq!(*header.gas_limit(), U256::from(50_024));

		// when parent.gas_limit > gas_ceil_target:
		parent.set_gas_limit(U256::from(250_000));
		ethash.populate_from_parent(&mut header, &parent, U256::from(100_000), U256::from(200_000));
		assert_eq!(*header.gas_limit(), U256::from(249_787));

		// when parent.gas_limit is in miner's range
		header.set_gas_used(U256::from(150_000));
		parent.set_gas_limit(U256::from(150_000));
		ethash.populate_from_parent(&mut header, &parent, U256::from(100_000), U256::from(200_000));
		assert_eq!(*header.gas_limit(), U256::from(150_035));

		// when parent.gas_limit is in miner's range
		// && we can NOT increase it to be multiple of constant
		header.set_gas_used(U256::from(150_000));
		parent.set_gas_limit(U256::from(150_000));
		ethash.populate_from_parent(&mut header, &parent, U256::from(100_000), U256::from(150_002));
		assert_eq!(*header.gas_limit(), U256::from(149_998));

		// when parent.gas_limit is in miner's range
		// && we can NOT increase it to be multiple of constant
		// && we can NOT decrease it to be multiple of constant
		header.set_gas_used(U256::from(150_000));
		parent.set_gas_limit(U256::from(150_000));
		ethash.populate_from_parent(&mut header, &parent, U256::from(150_000), U256::from(150_002));
		assert_eq!(*header.gas_limit(), U256::from(150_002));
	}

	#[test]
	fn difficulty_max_timestamp() {
		let spec = new_homestead_test();
		let ethparams = get_default_ethash_params();
		let ethash = Ethash::new(&::std::env::temp_dir(), spec.params().clone(), ethparams, BTreeMap::new());

		let mut parent_header = Header::default();
		parent_header.set_number(1000000);
		parent_header.set_difficulty(U256::from_str("b69de81a22b").unwrap());
		parent_header.set_timestamp(1455404053);
		let mut header = Header::default();
		header.set_number(parent_header.number() + 1);
		header.set_timestamp(u64::max_value());

		let difficulty = ethash.calculate_difficulty(&header, &parent_header);
		assert_eq!(U256::from(12543204905719u64), difficulty);
	}

	#[test]
	fn rejects_blocks_over_max_gas_limit() {
		let spec = new_homestead_test();
		let mut ethparams = get_default_ethash_params();
		ethparams.max_gas_limit_transition = 10;
		ethparams.max_gas_limit = 100_000.into();

		let mut parent_header = Header::default();
		parent_header.set_number(1);
		parent_header.set_gas_limit(100_000.into());
		let mut header = Header::default();
		header.set_number(parent_header.number() + 1);
		header.set_gas_limit(100_001.into());
		header.set_difficulty(ethparams.minimum_difficulty);
		let ethash = Ethash::new(&::std::env::temp_dir(), spec.params().clone(), ethparams, BTreeMap::new());
		assert!(ethash.verify_block_family(&header, &parent_header, None).is_ok());

		parent_header.set_number(9);
		header.set_number(parent_header.number() + 1);

		parent_header.set_gas_limit(99_999.into());
		header.set_gas_limit(100_000.into());
		assert!(ethash.verify_block_family(&header, &parent_header, None).is_ok());

		parent_header.set_gas_limit(200_000.into());
		header.set_gas_limit(200_000.into());
		assert!(ethash.verify_block_family(&header, &parent_header, None).is_ok());

		parent_header.set_gas_limit(100_000.into());
		header.set_gas_limit(100_001.into());
		assert!(ethash.verify_block_family(&header, &parent_header, None).is_err());

		parent_header.set_gas_limit(200_000.into());
		header.set_gas_limit(200_001.into());
		assert!(ethash.verify_block_family(&header, &parent_header, None).is_err());
	}

	#[test]
	fn rejects_transactions_below_min_gas_price() {
		use ethkey::{Generator, Random};
		use types::transaction::{Transaction, Action};

		let spec = new_homestead_test();
		let mut ethparams = get_default_ethash_params();
		ethparams.min_gas_price_transition = 10;
		ethparams.min_gas_price = 100000.into();

		let mut header = Header::default();
		header.set_number(1);

		let keypair = Random.generate().unwrap();
		let tx1 = Transaction {
			action: Action::Create,
			value: U256::zero(),
			data: Vec::new(),
			gas: 100_000.into(),
			gas_price: 100_000.into(),
			nonce: U256::zero(),
		}.sign(keypair.secret(), None).into();

		let tx2 = Transaction {
			action: Action::Create,
			value: U256::zero(),
			data: Vec::new(),
			gas: 100_000.into(),
			gas_price: 99_999.into(),
			nonce: U256::zero(),
		}.sign(keypair.secret(), None).into();

		let ethash = Ethash::new(&::std::env::temp_dir(), spec.params().clone(), ethparams, BTreeMap::new());
		assert!(ethash.verify_transaction_basic(&tx1, &header).is_ok());
		assert!(ethash.verify_transaction_basic(&tx2, &header).is_ok());

		header.set_number(10);
		assert!(ethash.verify_transaction_basic(&tx1, &header).is_ok());
		assert!(ethash.verify_transaction_basic(&tx2, &header).is_err());
	}
}<|MERGE_RESOLUTION|>--- conflicted
+++ resolved
@@ -171,12 +171,7 @@
 // for any block in the chain.
 // in the future, we might move the Ethash epoch
 // caching onto this mechanism as well.
-<<<<<<< HEAD
 impl engines::EpochVerifier for Arc<Ethash> {
-	fn epoch_number(&self) -> u64 { 0 }
-=======
-impl ::engines::EpochVerifier for Arc<Ethash> {
->>>>>>> 826bf281
 	fn verify_light(&self, _header: &Header) -> Result<(), Error> { Ok(()) }
 	fn verify_heavy(&self, header: &Header) -> Result<(), Error> {
 		self.verify_block_unordered(header, None)
@@ -415,13 +410,8 @@
 		Ok(())
 	}
 
-<<<<<<< HEAD
-	fn epoch_verifier(&self, _header: &Header, _proof: &[u8]) -> Result<Box<engines::EpochVerifier>, Error> {
-		Ok(Box::new(self.clone()))
-=======
-	fn epoch_verifier<'a>(&self, _header: &Header, _proof: &'a [u8]) -> ::engines::ConstructedVerifier<'a> {
-		::engines::ConstructedVerifier::Trusted(Box::new(self.clone()))
->>>>>>> 826bf281
+	fn epoch_verifier<'a>(&self, _header: &Header, _proof: &'a [u8]) -> engines::ConstructedVerifier<'a> {
+		engines::ConstructedVerifier::Trusted(Box::new(self.clone()))
 	}
 
 	fn snapshot_components(&self) -> Option<Box<::snapshot::SnapshotComponents>> {
