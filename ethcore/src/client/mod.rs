// Copyright 2015, 2016 Ethcore (UK) Ltd.
// This file is part of Parity.

// Parity is free software: you can redistribute it and/or modify
// it under the terms of the GNU General Public License as published by
// the Free Software Foundation, either version 3 of the License, or
// (at your option) any later version.

// Parity is distributed in the hope that it will be useful,
// but WITHOUT ANY WARRANTY; without even the implied warranty of
// MERCHANTABILITY or FITNESS FOR A PARTICULAR PURPOSE.  See the
// GNU General Public License for more details.

// You should have received a copy of the GNU General Public License
// along with Parity.  If not, see <http://www.gnu.org/licenses/>.

//! Blockchain database client.

mod client;
mod config;
mod test_client;
mod trace;

pub use self::client::*;
pub use self::config::{ClientConfig, BlockQueueConfig, BlockChainConfig, Switch, VMType};
pub use types::ids::*;
pub use self::test_client::{TestBlockChainClient, EachBlockWith};
pub use self::trace::Filter as TraceFilter;
pub use executive::{Executed, Executive, TransactOptions};
pub use env_info::{LastHashes, EnvInfo};

use std::collections::HashSet;
use util::bytes::Bytes;
use util::hash::{Address, H256, H2048};
use util::numbers::U256;
use blockchain::TreeRoute;
use block_queue::BlockQueueInfo;
use block::{ClosedBlock, LockedBlock, SealedBlock};
use header::{BlockNumber, Header};
use transaction::{LocalizedTransaction, SignedTransaction};
use log_entry::LocalizedLogEntry;
use filter::Filter;
use error::{ImportResult, ExecutionError};
use receipt::LocalizedReceipt;
use trace::LocalizedTrace;
use evm::Factory as EvmFactory;

/// Blockchain database client. Owns and manages a blockchain and a block queue.
pub trait BlockChainClient : Sync + Send {
	/// Get raw block header data by block id.
	fn block_header(&self, id: BlockId) -> Option<Bytes>;

	/// Get raw block body data by block id.
	/// Block body is an RLP list of two items: uncles and transactions.
	fn block_body(&self, id: BlockId) -> Option<Bytes>;

	/// Get raw block data by block header hash.
	fn block(&self, id: BlockId) -> Option<Bytes>;

	/// Get block status by block header hash.
	fn block_status(&self, id: BlockId) -> BlockStatus;

	/// Get block total difficulty.
	fn block_total_difficulty(&self, id: BlockId) -> Option<U256>;

	/// Get address nonce.
	fn nonce(&self, address: &Address) -> U256;

	/// Get block hash.
	fn block_hash(&self, id: BlockId) -> Option<H256>;

	/// Get address code.
	fn code(&self, address: &Address) -> Option<Bytes>;

	/// Get address balance.
	fn balance(&self, address: &Address) -> U256;

	/// Get value of the storage at given position.
	fn storage_at(&self, address: &Address, position: &H256) -> H256;

	/// Get transaction with given hash.
	fn transaction(&self, id: TransactionId) -> Option<LocalizedTransaction>;

	/// Get uncle with given id.
	fn uncle(&self, id: UncleId) -> Option<Header>;

	/// Get transaction receipt with given hash.
	fn transaction_receipt(&self, id: TransactionId) -> Option<LocalizedReceipt>;

	/// Get a tree route between `from` and `to`.
	/// See `BlockChain::tree_route`.
	fn tree_route(&self, from: &H256, to: &H256) -> Option<TreeRoute>;

	/// Get latest state node
	fn state_data(&self, hash: &H256) -> Option<Bytes>;

	/// Get raw block receipts data by block header hash.
	fn block_receipts(&self, hash: &H256) -> Option<Bytes>;

	/// Import a block into the blockchain.
	fn import_block(&self, bytes: Bytes) -> ImportResult;

	/// Get block queue information.
	fn queue_info(&self) -> BlockQueueInfo;

	/// Clear block queue and abort all import activity.
	fn clear_queue(&self);

	/// Get blockchain information.
	fn chain_info(&self) -> BlockChainInfo;

	/// Get the best block header.
	fn best_block_header(&self) -> Bytes {
		// TODO: lock blockchain only once
		self.block_header(BlockId::Hash(self.chain_info().best_block_hash)).unwrap()
	}

	/// Returns numbers of blocks containing given bloom.
	fn blocks_with_bloom(&self, bloom: &H2048, from_block: BlockId, to_block: BlockId) -> Option<Vec<BlockNumber>>;

	/// Returns logs matching given filter.
	fn logs(&self, filter: Filter) -> Vec<LocalizedLogEntry>;

	// TODO [todr] Should be moved to miner crate eventually.
	/// Returns ClosedBlock prepared for sealing.
	fn prepare_sealing(&self, author: Address, gas_floor_target: U256, extra_data: Bytes, transactions: Vec<SignedTransaction>)
		-> (Option<ClosedBlock>, HashSet<H256>);

	// TODO [todr] Should be moved to miner crate eventually.
	/// Attempts to seal given block. Returns `SealedBlock` on success and the same block in case of error.
	fn try_seal(&self, block: LockedBlock, seal: Vec<Bytes>) -> Result<SealedBlock, LockedBlock>;

	/// Makes a non-persistent transaction call.
	fn call(&self, t: &SignedTransaction) -> Result<Executed, ExecutionError>;

<<<<<<< HEAD
=======
	/// Attempt to seal the block internally. See `Engine`.
	fn generate_seal(&self, block: &ExecutedBlock, accounts: Option<&AccountProvider>) -> Option<Vec<Bytes>> { self.engine().generate_seal(block, accounts) }

	/// Executes a function providing it with a reference to an engine.
	fn engine(&self) -> &Engine;

	/// Returns EvmFactory.
	fn vm_factory(&self) -> &EvmFactory;

>>>>>>> 6cff5805
	/// Returns traces matching given filter.
	fn filter_traces(&self, filter: TraceFilter) -> Option<Vec<LocalizedTrace>>;

	/// Returns trace with given id.
	fn trace(&self, trace: TraceId) -> Option<LocalizedTrace>;

	/// Returns traces created by transaction.
	fn transaction_traces(&self, trace: TransactionId) -> Option<Vec<LocalizedTrace>>;

	/// Returns traces created by transaction from block.
	fn block_traces(&self, trace: BlockId) -> Option<Vec<LocalizedTrace>>;

	/// Get last hashes starting from best block.
	fn last_hashes(&self) -> LastHashes;
}
<|MERGE_RESOLUTION|>--- conflicted
+++ resolved
@@ -133,18 +133,9 @@
 	/// Makes a non-persistent transaction call.
 	fn call(&self, t: &SignedTransaction) -> Result<Executed, ExecutionError>;
 
-<<<<<<< HEAD
-=======
-	/// Attempt to seal the block internally. See `Engine`.
-	fn generate_seal(&self, block: &ExecutedBlock, accounts: Option<&AccountProvider>) -> Option<Vec<Bytes>> { self.engine().generate_seal(block, accounts) }
-
-	/// Executes a function providing it with a reference to an engine.
-	fn engine(&self) -> &Engine;
-
 	/// Returns EvmFactory.
 	fn vm_factory(&self) -> &EvmFactory;
 
->>>>>>> 6cff5805
 	/// Returns traces matching given filter.
 	fn filter_traces(&self, filter: TraceFilter) -> Option<Vec<LocalizedTrace>>;
 
